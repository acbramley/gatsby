/*
 * This module is a side-effect filled module to load in the proper logger.
 */
import semver from "semver"
import { isCI } from "gatsby-core-utils"
import { initializeIPCLogger } from "./loggers/ipc"
import { initializeJSONLogger } from "./loggers/json"
import { initializeYurnalistLogger } from "./loggers/yurnalist"
import { initializeINKLogger } from "./loggers/ink"

export const startLogger = (): void => {
  if (!process.env.GATSBY_LOGGER) {
    if (
      semver.satisfies(process.version, `>=8`) &&
      !isCI() &&
      typeof jest === `undefined`
    ) {
      process.env.GATSBY_LOGGER = `ink`
    } else {
      process.env.GATSBY_LOGGER = `yurnalist`
    }
  }
  // if child process - use ipc logger
  if (process.send && !process.env.GATSBY_WORKER_POOL_WORKER) {
<<<<<<< HEAD
=======
    // FIXME: disable IPC logger when inside worker. IPC messages crash jest-worker.
    // This is just workaround to not crash process when reporter is used in worker context.
>>>>>>> 989a12f6
    // process.env.FORCE_COLOR = `0`

    initializeIPCLogger()
  }

  if (process.env.GATSBY_LOGGER.includes(`json`)) {
    initializeJSONLogger()
  } else if (process.env.GATSBY_LOGGER.includes(`yurnalist`)) {
    initializeYurnalistLogger()
  } else {
    initializeINKLogger()
  }
}<|MERGE_RESOLUTION|>--- conflicted
+++ resolved
@@ -22,11 +22,8 @@
   }
   // if child process - use ipc logger
   if (process.send && !process.env.GATSBY_WORKER_POOL_WORKER) {
-<<<<<<< HEAD
-=======
     // FIXME: disable IPC logger when inside worker. IPC messages crash jest-worker.
     // This is just workaround to not crash process when reporter is used in worker context.
->>>>>>> 989a12f6
     // process.env.FORCE_COLOR = `0`
 
     initializeIPCLogger()
