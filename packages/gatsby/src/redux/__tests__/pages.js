--- conflicted
+++ resolved
@@ -70,8 +70,6 @@
     expect(action).toMatchSnapshot()
   })
 
-<<<<<<< HEAD
-=======
   it(`Fails if use a reserved field in the context object`, () => {
     const { actions } = require(`../actions`)
     const action = actions.createPage(
@@ -88,7 +86,6 @@
     expect(action).toMatchSnapshot()
   })
 
->>>>>>> 0649a0e8
   it(`adds an initial forward slash if the user doesn't`, () => {
     const { actions } = require(`../actions`)
     const action = actions.createPage(
