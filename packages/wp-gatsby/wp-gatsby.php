--- conflicted
+++ resolved
@@ -2,11 +2,7 @@
 /**
  * Plugin Name: WP Gatsby
  * Description: Optimize your WordPress site to be a source for Gatsby site(s).
-<<<<<<< HEAD
- * Version: 0.1.12
-=======
  * Version: 0.2.0
->>>>>>> acc62fb4
  * Author: GatsbyJS, Jason Bahl, Tyler Barnes
  * Author URI: https://gatsbyjs.org
  * Text Domain: wp-gatsby
